--- conflicted
+++ resolved
@@ -14,10 +14,6 @@
         "gatsby-remark-autolink-headers": "^2.3.3",
         "gatsby-theme-apollo-docs": "^4.3.5",
         "semver": "^4.3.2",
-<<<<<<< HEAD
-        "dot-prop": "^5.1.1",
-=======
->>>>>>> f7007fce
         "bl": ">=0.9.5",
         "react": "^16.13.1",
         "react-dom": "^16.13.1"
